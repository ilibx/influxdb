import {combineReducers} from 'redux'

// Types
import {ActionTypes, Action} from 'src/shared/actions/app'
import {AUTOREFRESH_DEFAULT_INTERVAL} from 'src/shared/constants'
import {TimeZone} from 'src/types'

export interface AppState {
  ephemeral: {
    inPresentationMode: boolean
  }
  persisted: {
    autoRefresh: number
    showTemplateControlBar: boolean
    timeZone: TimeZone
<<<<<<< HEAD
    navTreeExpanded: boolean
=======
    theme: 'dark' | 'light'
>>>>>>> 1d400a4f
  }
}

const initialState: AppState = {
  ephemeral: {
    inPresentationMode: false,
  },
  persisted: {
    theme: 'dark',
    autoRefresh: AUTOREFRESH_DEFAULT_INTERVAL,
    showTemplateControlBar: false,
    timeZone: 'Local',
    navTreeExpanded: true,
  },
}

const {
  ephemeral: initialAppEphemeralState,
  persisted: initialAppPersistedState,
} = initialState

const appEphemeralReducer = (
  state = initialAppEphemeralState,
  action: Action
): AppState['ephemeral'] => {
  switch (action.type) {
    case ActionTypes.EnablePresentationMode: {
      return {
        ...state,
        inPresentationMode: true,
      }
    }

    case ActionTypes.DisablePresentationMode: {
      return {
        ...state,
        inPresentationMode: false,
      }
    }

    default:
      return state
  }
}

const appPersistedReducer = (
  state = initialAppPersistedState,
  action: Action
): AppState['persisted'] => {
  switch (action.type) {
    case 'SET_THEME': {
      return {...state, theme: action.theme}
    }

    case ActionTypes.SetAutoRefresh: {
      return {
        ...state,
        autoRefresh: action.payload.milliseconds,
      }
    }

    case ActionTypes.SetTimeZone: {
      const {timeZone} = action.payload

      return {...state, timeZone}
    }

    case ActionTypes.ExpandNavTree: {
      return {
        ...state,
        navTreeExpanded: true,
      }
    }

    case ActionTypes.CollapseNavTree: {
      return {
        ...state,
        navTreeExpanded: false,
      }
    }

    default:
      return state
  }
}

const appReducer = combineReducers<AppState>({
  ephemeral: appEphemeralReducer,
  persisted: appPersistedReducer,
})

export default appReducer<|MERGE_RESOLUTION|>--- conflicted
+++ resolved
@@ -13,11 +13,8 @@
     autoRefresh: number
     showTemplateControlBar: boolean
     timeZone: TimeZone
-<<<<<<< HEAD
     navTreeExpanded: boolean
-=======
     theme: 'dark' | 'light'
->>>>>>> 1d400a4f
   }
 }
 
