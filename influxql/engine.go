package influxql

import (
<<<<<<< HEAD
	"bytes"
=======
	"encoding/binary"
	"errors"
	"fmt"
>>>>>>> 58ef65e7
	"hash/fnv"
	"sort"
	"time"
)

// DB represents an interface for creating transactions.
type DB interface {
	Begin() (Tx, error)
}

// Tx represents a transaction.
// The Tx must be opened before being used.
type Tx interface {
<<<<<<< HEAD
	// Create MapReduceJobs for the given select statement. One MRJob will be created per unique tagset that matches the query
	CreateMapReduceJobs(stmt *SelectStatement, tagKeys []string) ([]*MapReduceJob, error)
=======
	// Opens and closes the transaction.
	Open() error
	Close() error

	// SetNow sets the current time to be used throughout the transaction.
	SetNow(time.Time)

	// Creates a list of iterators for a simple select statement.
	//
	// The statement must adhere to the following rules:
	//   1. It can only have a single VarRef field.
	//   2. It can only have a single source measurement.
	CreateIterators(*SelectStatement) ([]Iterator, error)

	// DecodeValues is for use in a raw data query
	DecodeValues(fieldIDs []uint8, timestamp int64, data []byte) []interface{}
	// FieldIDs will take an array of fields and return the id associated with each
	FieldIDs(fields []*Field) ([]uint8, error)
}

// Iterator represents a forward-only iterator over a set of points.
type Iterator interface {
	// Tags returns the encoded dimensional tag values.
	Tags() string

	// Next returns the next value from the iterator.
	Next() (key int64, data []byte, value interface{})
}

// Planner represents an object for creating execution plans.
type Planner struct {
	DB DB

	// Returns the current time. Defaults to time.Now().
	Now func() time.Time
>>>>>>> 58ef65e7
}

type MapReduceJob struct {
	MeasurementName string
	TagSet          *TagSet
	Mappers         []Mapper         // the mappers to hit all shards for this MRJob
	TMin            int64            // minimum time specified in the query
	TMax            int64            // maximum time specified in the query
	key             []byte           // a key that identifies the MRJob so it can be sorted
	interval        int64            // the group by interval of the query
	stmt            *SelectStatement // the select statement this job was created for
}

<<<<<<< HEAD
func (m *MapReduceJob) Open() error {
	for _, mm := range m.Mappers {
		if err := mm.Open(); err != nil {
			m.Close()
			return err
		}
=======
// Plan creates an execution plan for the given SelectStatement and returns an Executor.
func (p *Planner) Plan(stmt *SelectStatement) (*Executor, error) {
	now := p.Now().UTC()

	// Clone the statement to be planned.
	// Replace instances of "now()" with the current time.
	stmt = stmt.Clone()
	stmt.Condition = Reduce(stmt.Condition, &nowValuer{Now: now})

	// Begin an unopened transaction.
	tx, err := p.DB.Begin()
	if err != nil {
		return nil, err
	}

	// Create the executor.
	e := newExecutor(tx, stmt)

	// Determine group by tag keys.
	interval, tags, err := stmt.Dimensions.Normalize()
	if err != nil {
		return nil, err
	}
	e.interval = interval
	e.tags = tags

	// Generate a processor for each field.
	e.processors = make([]Processor, 0)
	if v, ok := stmt.Fields[0].Expr.(*VarRef); ok { // this is a raw query so we handle it differently
		proc, err := p.planRawQuery(e, v)
		if err != nil {
			return nil, err
		}
		e.processors = append(e.processors, proc)
	} else {
		for _, f := range stmt.Fields {
			p, err := p.planField(e, f)
			if err != nil {
				return nil, err
			}
			e.processors = append(e.processors, p)
		}
>>>>>>> 58ef65e7
	}
	return nil
}

<<<<<<< HEAD
func (m *MapReduceJob) Close() {
	for _, mm := range m.Mappers {
		mm.Close()
=======
func (p *Planner) planExpr(e *Executor, expr Expr) (Processor, error) {
	switch expr := expr.(type) {
	case *VarRef:
		return nil, errors.New("query has a raw field mixed with an aggregate in the select")
	case *Call:
		return p.planCall(e, expr)
	case *BinaryExpr:
		return p.planBinaryExpr(e, expr)
	case *ParenExpr:
		return p.planExpr(e, expr.Expr)
	case *NumberLiteral:
		return newLiteralProcessor(expr.Val), nil
	case *StringLiteral:
		return newLiteralProcessor(expr.Val), nil
	case *BooleanLiteral:
		return newLiteralProcessor(expr.Val), nil
	case *TimeLiteral:
		return newLiteralProcessor(expr.Val), nil
	case *DurationLiteral:
		return newLiteralProcessor(expr.Val), nil
>>>>>>> 58ef65e7
	}
}

<<<<<<< HEAD
func (m *MapReduceJob) Key() []byte {
	if m.key == nil {
		m.key = append([]byte(m.MeasurementName), m.TagSet.Key...)
	}
	return m.key
=======
// planCall generates a processor for a function call.
func (p *Planner) planRawQuery(e *Executor, v *VarRef) (Processor, error) {
	stmt := e.stmt
	stmt.RawQuery = true

	// Retrieve a list of iterators for the substatement.
	itrs, err := e.tx.CreateIterators(stmt)
	if err != nil {
		return nil, err
	}

	// Verify that all the fields exist
	if _, err := e.tx.FieldIDs(e.stmt.Fields); err != nil {
		return nil, err
	}

	// Create mapper and reducer.
	mappers := make([]*Mapper, len(itrs))
	for i, itr := range itrs {
		mappers[i] = NewMapper(MapRawQuery, itr, e.interval)
	}
	r := NewReducer(ReduceRawQuery, mappers)
	r.name = lastIdent(stmt.Source.(*Measurement).Name)
	r.isRawQuery = true

	return r, nil

>>>>>>> 58ef65e7
}

func (m *MapReduceJob) Execute(out chan *Row) {
	warn("Execute0")
	aggregates := m.stmt.AggregateCalls()
	reduceFuncs := make([]ReduceFunc, len(aggregates))
	for i, c := range aggregates {
		warn("Execute0.1 ", c.String())
		reduceFunc, err := InitializeReduceFunc(c)
		if err != nil {
			out <- &Row{Err: err}
			return
		}
		reduceFuncs[i] = reduceFunc
	}

	isRaw := false
	// modify if it's a raw data query
	if len(aggregates) == 0 {
		isRaw = true
		aggregates = []*Call{nil}
		r, _ := InitializeReduceFunc(nil)
		reduceFuncs = append(reduceFuncs, r)
	}

	warn("Execute1: ", len(m.Mappers))
	// we'll have a fixed number of points with timestamps in buckets. Initialize those times and a slice to hold the associated values
	var pointCountInResult int

<<<<<<< HEAD
	// if the user didn't specify a start time or a group by interval, we're returning a single point that describes the entire range
	if m.TMin == 0 || m.interval == 0 || isRaw {
		// they want a single aggregate point for the entire time range
		m.interval = m.TMax - m.TMin
		pointCountInResult = 1
	} else {
		intervalTop := m.TMax/m.interval*m.interval + m.interval
		warn("ex: ", intervalTop, intervalTop-m.TMax, m.interval)
		pointCountInResult = int((intervalTop - m.TMin) / m.interval)
	}

	warn("Execute1.1 ", pointCountInResult, m.TMin, m.TMax)

	// initialize the times of the aggregate points
	resultTimes := make([]int64, pointCountInResult)
	resultValues := make([][]interface{}, pointCountInResult)
	for i, _ := range resultTimes {
		t := m.TMin + (int64(i) * m.interval)
		resultTimes[i] = t
		vals := make([]interface{}, 0, len(aggregates)+1)
		resultValues[i] = append(vals, time.Unix(0, t).UTC())
	}

	warn("Execute2")
	// now loop through the aggregate functions and populate everything
	for i, c := range aggregates {
		if err := m.processAggregate(c, reduceFuncs[i], resultValues); err != nil {
			out <- &Row{
				Name: m.MeasurementName,
				Tags: m.TagSet.Tags,
				Err:  err,
=======
	// Initialize map of rows by encoded tagset.
	rows := make(map[string]*Row)

	var fieldIDs []uint8
	isRaw := e.processors[0].IsRawQuery()
	if isRaw {
		fieldIDs, _ = e.tx.FieldIDs(e.stmt.Fields)
	}

	// Combine values from each processor.
loop:
	for {
		// Retrieve values from processors and write them to the approprite
		// row based on their tagset.
		for i, p := range e.processors {
			// Retrieve data from the processor.
			m, ok := <-p.C()
			if !ok {
				break loop
			}

			// Set values on returned row.
			for k, v := range m {
				// Lookup row values and populate data.
				row, values := e.createRowValuesIfNotExists(rows, e.processors[0].Name(), k.Timestamp, k.Values)
				if isRaw {
					vv := v.([]*rawQueryMapOutput)
					vals := make([][]interface{}, len(vv))
					for i, val := range vv {
						vals[i] = e.tx.DecodeValues(fieldIDs, val.timestamp, val.data)
					}
					row.Values = vals
				} else {
					values[i+1] = v
				}
>>>>>>> 58ef65e7
			}

			return
		}
	}

<<<<<<< HEAD
	if isRaw {
		out <- m.processRawResults(resultValues)
		return
=======
	// Mark the end of the output channel.
	close(out)
}

// creates a new value set if one does not already exist for a given tagset + timestamp.
func (e *Executor) createRowValuesIfNotExists(rows map[string]*Row, name string, timestamp int64, tagset string) (*Row, []interface{}) {
	// TODO: Add "name" to lookup key.

	// Find row by tagset.
	var row *Row
	if row = rows[tagset]; row == nil {
		row = &Row{Name: name}

		// Create tag map.
		row.Tags = make(map[string]string)
		for i, v := range UnmarshalStrings([]byte(tagset)) {
			row.Tags[e.tags[i]] = v
		}

		// Create column names.
		row.Columns = make([]string, 1, len(e.stmt.Fields)+1)
		row.Columns[0] = "time"
		for i, f := range e.stmt.Fields {
			name := f.Name()
			if name == "" {
				name = fmt.Sprintf("col%d", i)
			}
			row.Columns = append(row.Columns, name)
		}

		// Save to lookup.
		rows[tagset] = row
>>>>>>> 58ef65e7
	}

	// put together the row to return
	columnNames := make([]string, len(aggregates)+1)
	columnNames[0] = "time"
	for i, a := range aggregates {
		columnNames[i+1] = a.Name
	}

<<<<<<< HEAD
	row := &Row{
		Name:    m.MeasurementName,
		Tags:    m.TagSet.Tags,
		Columns: columnNames,
		Values:  resultValues,
=======
	return row, row.Values[len(row.Values)-1]
}

// Mapper represents an object for processing iterators.
type Mapper struct {
	fn       MapFunc  // map function
	itr      Iterator // iterators
	interval int64    // grouping interval
}

// NewMapper returns a new instance of Mapper with a given function and interval.
func NewMapper(fn MapFunc, itr Iterator, interval time.Duration) *Mapper {
	return &Mapper{
		fn:       fn,
		itr:      itr,
		interval: interval.Nanoseconds(),
>>>>>>> 58ef65e7
	}

	// and we out
	out <- row
}

// processRawResults will handle converting the reduce results from a raw query into a Row
func (m *MapReduceJob) processRawResults(resultValues [][]interface{}) *Row {
	selectNames := m.stmt.NamesInSelect()
	hasTime := false
	for _, n := range selectNames {
		if n == "time" {
			hasTime = true
		}
	}
<<<<<<< HEAD
=======
	e.Emit(Key{tmin, itr.Tags()}, n)
}

// Processor represents an object for joining reducer output.
type Processor interface {
	Process()
	Name() string
	C() <-chan map[Key]interface{}
	IsRawQuery() bool
}

// Reducer represents an object for processing mapper output.
// Implements processor.
type Reducer struct {
	name       string
	fn         ReduceFunc // reduce function
	mappers    []*Mapper  // child mappersf
	isRawQuery bool
>>>>>>> 58ef65e7

	// time should always be in the list of names they get back
	if !hasTime {
		selectNames = append([]string{"time"}, selectNames...)
	}

	// if they've selected only a single value we have to handle things a little differently
	singleValue := len(selectNames) == 2

<<<<<<< HEAD
	warn("0> ", selectNames)
	row := &Row{
		Name:    m.MeasurementName,
		Tags:    m.TagSet.Tags,
		Columns: selectNames,
=======
// Name returns the source name.
func (r *Reducer) Name() string { return r.name }

// Process processes the Reducer.
func (r *Reducer) Process() { r.Reduce() }

func (r *Reducer) IsRawQuery() bool {
	return r.isRawQuery
}

// Reduce executes the reducer's function against all output from the mappers.
func (r *Reducer) Reduce() *Emitter {
	inputs := make([]<-chan map[Key]interface{}, len(r.mappers))
	for i, m := range r.mappers {
		inputs[i] = m.Map().C()
>>>>>>> 58ef65e7
	}

	// return an empty row if there are no results
	if len(resultValues) == 0 || len(resultValues[0]) != 2 {
		warn("1> empty resaults ", len(resultValues[0]))
		return row
	}

	// the results will hav all of the raw mapper results, convert into the row
	for _, v := range resultValues[0][1].([]*rawQueryMapOutput) {
		warn("2> ", v)
		vals := make([]interface{}, len(selectNames))

		if singleValue {
			warn("3> ")
			vals[0] = time.Unix(0, v.timestamp).UTC()
			vals[1] = v.values.(interface{})
		} else {
			fields := v.values.(map[string]interface{})
			for i, n := range selectNames {
				if n == "time" {
					vals[i] = time.Unix(0, v.timestamp).UTC()
				} else {
					vals[i] = fields[n]
				}
			}
		}

		row.Values = append(row.Values, vals)
	}

	return row
}

func (m *MapReduceJob) processAggregate(c *Call, reduceFunc ReduceFunc, resultValues [][]interface{}) error {
	warn("processAggregate0")
	mapperOutputs := make([]interface{}, len(m.Mappers))

<<<<<<< HEAD
	warn("processAggregate1")
	// intialize the mappers
	for _, mm := range m.Mappers {
		if err := mm.Begin(c, m.TMin); err != nil {
			return err
=======
func (i *bufInput) peek() *Record {
	rec := i.read()
	i.unread(rec)
	return rec
}

type Record struct {
	Key   Key
	Value interface{}
}

func mapToRecord(m map[Key]interface{}) *Record {
	for k, v := range m {
		return &Record{k, v}
	}
	return nil
}

// ReduceFunc represents a function used for reducing mapper output.
type ReduceFunc func(Key, []interface{}, *Emitter)

// ReduceSum computes the sum of values for each key.
func ReduceSum(key Key, values []interface{}, e *Emitter) {
	var n float64
	for _, v := range values {
		n += v.(float64)
	}
	e.Emit(key, n)
}

// MapMean computes the count and sum of values in an iterator to be combined by the reducer.
func MapMean(itr Iterator, e *Emitter, tmin int64) {
	out := &meanMapOutput{}

	for k, _, v := itr.Next(); k != 0; k, _, v = itr.Next() {
		out.Count++
		out.Sum += v.(float64)
	}
	if out.Count > 0 {
		e.Emit(Key{tmin, itr.Tags()}, out)
	}
}

type meanMapOutput struct {
	Count int
	Sum   float64
}

// ReduceMean computes the mean of values for each key.
func ReduceMean(key Key, values []interface{}, e *Emitter) {
	out := &meanMapOutput{}
	for _, v := range values {
		val := v.(*meanMapOutput)
		out.Count += val.Count
		out.Sum += val.Sum
	}
	if out.Count > 0 {
		e.Emit(key, out.Sum/float64(out.Count))
	}
}

// MapMin collects the values to pass to the reducer
func MapMin(itr Iterator, e *Emitter, tmin int64) {
	var min float64
	pointsYielded := false

	for k, _, v := itr.Next(); k != 0; k, _, v = itr.Next() {
		val := v.(float64)
		// Initialize min
		if !pointsYielded {
			min = val
			pointsYielded = true
		}
		min = math.Min(min, val)
	}
	if pointsYielded {
		e.Emit(Key{tmin, itr.Tags()}, min)
	}
}

// ReduceMin computes the min of value.
func ReduceMin(key Key, values []interface{}, e *Emitter) {
	var min float64
	pointsYielded := false

	for _, v := range values {
		val := v.(float64)
		// Initialize min
		if !pointsYielded {
			min = val
			pointsYielded = true
		}
		m := math.Min(min, val)
		min = m
	}
	if pointsYielded {
		e.Emit(key, min)
	}
}

// MapMax collects the values to pass to the reducer
func MapMax(itr Iterator, e *Emitter, tmax int64) {
	var max float64
	pointsYielded := false

	for k, _, v := itr.Next(); k != 0; k, _, v = itr.Next() {
		val := v.(float64)
		// Initialize max
		if !pointsYielded {
			max = val
			pointsYielded = true
>>>>>>> 58ef65e7
		}
	}

	// populate the result values for each interval of time
	for i, _ := range resultValues {
		warn("processAggregate2 ", i, len(m.Mappers))
		// collect the results from each mapper
		for j, mm := range m.Mappers {
			res, err := mm.NextInterval(m.interval)
			if err != nil {
				return err
			}
			mapperOutputs[j] = res
		}
		warn("processAggregate2 ", i)
		resultValues[i] = append(resultValues[i], reduceFunc(mapperOutputs))
	}

	return nil
}

type MapReduceJobs []*MapReduceJob

func (a MapReduceJobs) Len() int           { return len(a) }
func (a MapReduceJobs) Less(i, j int) bool { return bytes.Compare(a[i].Key(), a[j].Key()) == -1 }
func (a MapReduceJobs) Swap(i, j int)      { a[i], a[j] = a[j], a[i] }

// Mapper will run through a map function. A single mapper will be created
// for each shard for each tagset that must be hit to satisfy a query.
// Mappers can either point to a local shard or could point to a remote server.
type Mapper interface {
	// Open will open the necessary resources to being the map job. Could be connections to remote servers or
	// hitting the local bolt store
	Open() error

	// Close will close the mapper (either the bolt transaction or the request)
	Close()

	// Begin will set up the mapper to run the map function for a given aggregate call starting at the passed in time
	Begin(*Call, int64) error

	// NextInterval will get the time ordered next interval of the given interval size from the mapper. This is a
	// forward only operation from the start time passed into Begin. Will return nil when there is no more data to be read.
	// We pass the interval in here so that it can be varied over the period of the query. This is useful for the raw
	// data queries where we'd like to gradually adjust the amount of time we scan over.
	NextInterval(interval int64) (interface{}, error)
}

type TagSet struct {
	Tags      map[string]string
	Filters   []Expr
	SeriesIDs []uint32
	Key       []byte
}

func (t *TagSet) AddFilter(id uint32, filter Expr) {
	t.SeriesIDs = append(t.SeriesIDs, id)
	t.Filters = append(t.Filters, filter)
}

// Planner represents an object for creating execution plans.
type Planner struct {
	DB DB

	// Returns the current time. Defaults to time.Now().
	Now func() time.Time
}

// NewPlanner returns a new instance of Planner.
func NewPlanner(db DB) *Planner {
	return &Planner{
		DB:  db,
		Now: time.Now,
	}
}

// Plan creates an execution plan for the given SelectStatement and returns an Executor.
func (p *Planner) Plan(stmt *SelectStatement) (*Executor, error) {
	now := p.Now()

	// Replace instances of "now()" with the current time.
	stmt.Condition = Reduce(stmt.Condition, &nowValuer{Now: now})

	// Begin an unopened transaction.
	tx, err := p.DB.Begin()
	if err != nil {
		return nil, err
	}

	// Determine group by tag keys.
	interval, tags, err := stmt.Dimensions.Normalize()
	if err != nil {
		return nil, err
	}

<<<<<<< HEAD
	// TODO: hanldle queries that select from multiple measurements. This assumes that we're only selecting from a single one
	jobs, err := tx.CreateMapReduceJobs(stmt, tags)
	if err != nil {
		return nil, err
	}
	for _, j := range jobs {
		j.interval = interval.Nanoseconds()
		j.stmt = stmt
	}
=======
func MapRawQuery(itr Iterator, e *Emitter, tmin int64) {
	var values []interface{}

	for k, d, _ := itr.Next(); k != 0; k, d, _ = itr.Next() {
		values = append(values, &rawQueryMapOutput{k, d})
		// Emit in batches.
		// unbounded emission of data can lead to excessive memory use
		// or other potential performance problems.
		if len(values) == emitBatchSize {
			e.Emit(Key{0, itr.Tags()}, values)
			values = []interface{}{}
		}
	}
	if len(values) > 0 {
		e.Emit(Key{0, itr.Tags()}, values)
	}
}

type rawQueryMapOutput struct {
	timestamp int64
	data      []byte
}

type rawQueryOutputs []*rawQueryMapOutput

func (p rawQueryOutputs) Len() int { return len(p) }
func (p rawQueryOutputs) Less(i, j int) bool {
	return p[i].timestamp < p[j].timestamp
}
func (p rawQueryOutputs) Swap(i, j int) { p[i], p[j] = p[j], p[i] }

func ReduceRawQuery(key Key, values []interface{}, e *Emitter) {
	allValues := make([]*rawQueryMapOutput, 0)
	for _, v := range values {
		for _, v := range v.([]interface{}) {
			allValues = append(allValues, v.(*rawQueryMapOutput))
		}
	}
	sort.Sort(rawQueryOutputs(allValues))
	e.Emit(Key{0, key.Values}, allValues)
}

// binaryExprEvaluator represents a processor for combining two processors.
type binaryExprEvaluator struct {
	executor *Executor // parent executor
	lhs, rhs Processor // processors
	op       Token     // operation

	c chan map[Key]interface{}
}
>>>>>>> 58ef65e7

	return &Executor{tx: tx, stmt: stmt, jobs: jobs, interval: interval.Nanoseconds()}, nil
}

// Executor represents the implementation of Executor.
// It executes all reducers and combines their result into a row.
type Executor struct {
	tx       Tx               // transaction
	stmt     *SelectStatement // original statement
	jobs     []*MapReduceJob  // one job per unique tag set that will return in the query
	interval int64            // the group by interval of the query in nanoseconds
}

<<<<<<< HEAD
// Execute begins execution of the query and returns a channel to receive rows.
func (e *Executor) Execute() (<-chan *Row, error) {
	// Open transaction.
	for _, j := range e.jobs {
		if err := j.Open(); err != nil {
			e.close()
			return nil, err
=======
// C returns the streaming data channel.
func (e *binaryExprEvaluator) C() <-chan map[Key]interface{} { return e.c }

// name returns the source name.
func (e *binaryExprEvaluator) Name() string { return "" }

func (e *binaryExprEvaluator) IsRawQuery() bool { return false }

// run runs the processor loop to read subprocessor output and combine it.
func (e *binaryExprEvaluator) run() {
	for {
		// Read LHS value.
		lhs, ok := <-e.lhs.C()
		if !ok {
			break
		}

		// Read RHS value.
		rhs, ok := <-e.rhs.C()
		if !ok {
			break
		}

		// Merge maps.
		m := make(map[Key]interface{})
		for k, v := range lhs {
			m[k] = e.eval(v, rhs[k])
		}
		for k, v := range rhs {
			// Skip value if already processed in lhs loop.
			if _, ok := m[k]; ok {
				continue
			}
			m[k] = e.eval(float64(0), v)
>>>>>>> 58ef65e7
		}
	}

	// Create output channel and stream data in a separate goroutine.
	out := make(chan *Row, 0)
	go e.execute(out)

	return out, nil
}

func (e *Executor) close() {
	for _, j := range e.jobs {
		j.Close()
	}
}

// execute runs in a separate separate goroutine and streams data from processors.
func (e *Executor) execute(out chan *Row) {
	// Ensure the the MRJobs close after execution.
	defer e.close()

	// Execute each MRJob serially
	for _, j := range e.jobs {
		j.Execute(out)
	}

<<<<<<< HEAD
	// Mark the end of the output channel.
	close(out)
=======
// stop stops the processor from sending values.
func (p *literalProcessor) stop() { syncClose(p.done) }

// name returns the source name.
func (p *literalProcessor) Name() string { return "" }

func (p *literalProcessor) IsRawQuery() bool { return false }

// syncClose closes a "done" channel and waits for a response.
func syncClose(done chan chan struct{}) {
	ch := make(chan struct{}, 0)
	done <- ch
	<-ch
}

// Key represents a key returned by a Mapper or Reducer.
type Key struct {
	Timestamp int64
	Values    string
}

type keySlice []Key

func (p keySlice) Len() int { return len(p) }
func (p keySlice) Less(i, j int) bool {
	return p[i].Timestamp < p[j].Timestamp || p[i].Values < p[j].Values
}
func (p keySlice) Swap(i, j int) { p[i], p[j] = p[j], p[i] }

// Emitter provides bufferred emit/flush of key/value pairs.
type Emitter struct {
	c chan map[Key]interface{}
}

// NewEmitter returns a new instance of Emitter with a buffer size of n.
func NewEmitter(n int) *Emitter {
	return &Emitter{
		c: make(chan map[Key]interface{}, n),
	}
>>>>>>> 58ef65e7
}

// Row represents a single row returned from the execution of a statement.
type Row struct {
	Name    string            `json:"name,omitempty"`
	Tags    map[string]string `json:"tags,omitempty"`
	Columns []string          `json:"columns"`
	Values  [][]interface{}   `json:"values,omitempty"`
	Err     error             `json:"err,omitempty"`
}

// tagsHash returns a hash of tag key/value pairs.
func (r *Row) tagsHash() uint64 {
	h := fnv.New64a()
	keys := r.tagsKeys()
	for _, k := range keys {
		h.Write([]byte(k))
		h.Write([]byte(r.Tags[k]))
	}
	return h.Sum64()
}

// tagKeys returns a sorted list of tag keys.
func (r *Row) tagsKeys() []string {
	a := make([]string, len(r.Tags))
	for k := range r.Tags {
		a = append(a, k)
	}
	sort.Strings(a)
	return a
}<|MERGE_RESOLUTION|>--- conflicted
+++ resolved
@@ -1,13 +1,7 @@
 package influxql
 
 import (
-<<<<<<< HEAD
 	"bytes"
-=======
-	"encoding/binary"
-	"errors"
-	"fmt"
->>>>>>> 58ef65e7
 	"hash/fnv"
 	"sort"
 	"time"
@@ -21,46 +15,8 @@
 // Tx represents a transaction.
 // The Tx must be opened before being used.
 type Tx interface {
-<<<<<<< HEAD
 	// Create MapReduceJobs for the given select statement. One MRJob will be created per unique tagset that matches the query
 	CreateMapReduceJobs(stmt *SelectStatement, tagKeys []string) ([]*MapReduceJob, error)
-=======
-	// Opens and closes the transaction.
-	Open() error
-	Close() error
-
-	// SetNow sets the current time to be used throughout the transaction.
-	SetNow(time.Time)
-
-	// Creates a list of iterators for a simple select statement.
-	//
-	// The statement must adhere to the following rules:
-	//   1. It can only have a single VarRef field.
-	//   2. It can only have a single source measurement.
-	CreateIterators(*SelectStatement) ([]Iterator, error)
-
-	// DecodeValues is for use in a raw data query
-	DecodeValues(fieldIDs []uint8, timestamp int64, data []byte) []interface{}
-	// FieldIDs will take an array of fields and return the id associated with each
-	FieldIDs(fields []*Field) ([]uint8, error)
-}
-
-// Iterator represents a forward-only iterator over a set of points.
-type Iterator interface {
-	// Tags returns the encoded dimensional tag values.
-	Tags() string
-
-	// Next returns the next value from the iterator.
-	Next() (key int64, data []byte, value interface{})
-}
-
-// Planner represents an object for creating execution plans.
-type Planner struct {
-	DB DB
-
-	// Returns the current time. Defaults to time.Now().
-	Now func() time.Time
->>>>>>> 58ef65e7
 }
 
 type MapReduceJob struct {
@@ -74,125 +30,27 @@
 	stmt            *SelectStatement // the select statement this job was created for
 }
 
-<<<<<<< HEAD
 func (m *MapReduceJob) Open() error {
 	for _, mm := range m.Mappers {
 		if err := mm.Open(); err != nil {
 			m.Close()
 			return err
 		}
-=======
-// Plan creates an execution plan for the given SelectStatement and returns an Executor.
-func (p *Planner) Plan(stmt *SelectStatement) (*Executor, error) {
-	now := p.Now().UTC()
-
-	// Clone the statement to be planned.
-	// Replace instances of "now()" with the current time.
-	stmt = stmt.Clone()
-	stmt.Condition = Reduce(stmt.Condition, &nowValuer{Now: now})
-
-	// Begin an unopened transaction.
-	tx, err := p.DB.Begin()
-	if err != nil {
-		return nil, err
-	}
-
-	// Create the executor.
-	e := newExecutor(tx, stmt)
-
-	// Determine group by tag keys.
-	interval, tags, err := stmt.Dimensions.Normalize()
-	if err != nil {
-		return nil, err
-	}
-	e.interval = interval
-	e.tags = tags
-
-	// Generate a processor for each field.
-	e.processors = make([]Processor, 0)
-	if v, ok := stmt.Fields[0].Expr.(*VarRef); ok { // this is a raw query so we handle it differently
-		proc, err := p.planRawQuery(e, v)
-		if err != nil {
-			return nil, err
-		}
-		e.processors = append(e.processors, proc)
-	} else {
-		for _, f := range stmt.Fields {
-			p, err := p.planField(e, f)
-			if err != nil {
-				return nil, err
-			}
-			e.processors = append(e.processors, p)
-		}
->>>>>>> 58ef65e7
 	}
 	return nil
 }
 
-<<<<<<< HEAD
 func (m *MapReduceJob) Close() {
 	for _, mm := range m.Mappers {
 		mm.Close()
-=======
-func (p *Planner) planExpr(e *Executor, expr Expr) (Processor, error) {
-	switch expr := expr.(type) {
-	case *VarRef:
-		return nil, errors.New("query has a raw field mixed with an aggregate in the select")
-	case *Call:
-		return p.planCall(e, expr)
-	case *BinaryExpr:
-		return p.planBinaryExpr(e, expr)
-	case *ParenExpr:
-		return p.planExpr(e, expr.Expr)
-	case *NumberLiteral:
-		return newLiteralProcessor(expr.Val), nil
-	case *StringLiteral:
-		return newLiteralProcessor(expr.Val), nil
-	case *BooleanLiteral:
-		return newLiteralProcessor(expr.Val), nil
-	case *TimeLiteral:
-		return newLiteralProcessor(expr.Val), nil
-	case *DurationLiteral:
-		return newLiteralProcessor(expr.Val), nil
->>>>>>> 58ef65e7
-	}
-}
-
-<<<<<<< HEAD
+	}
+}
+
 func (m *MapReduceJob) Key() []byte {
 	if m.key == nil {
 		m.key = append([]byte(m.MeasurementName), m.TagSet.Key...)
 	}
 	return m.key
-=======
-// planCall generates a processor for a function call.
-func (p *Planner) planRawQuery(e *Executor, v *VarRef) (Processor, error) {
-	stmt := e.stmt
-	stmt.RawQuery = true
-
-	// Retrieve a list of iterators for the substatement.
-	itrs, err := e.tx.CreateIterators(stmt)
-	if err != nil {
-		return nil, err
-	}
-
-	// Verify that all the fields exist
-	if _, err := e.tx.FieldIDs(e.stmt.Fields); err != nil {
-		return nil, err
-	}
-
-	// Create mapper and reducer.
-	mappers := make([]*Mapper, len(itrs))
-	for i, itr := range itrs {
-		mappers[i] = NewMapper(MapRawQuery, itr, e.interval)
-	}
-	r := NewReducer(ReduceRawQuery, mappers)
-	r.name = lastIdent(stmt.Source.(*Measurement).Name)
-	r.isRawQuery = true
-
-	return r, nil
-
->>>>>>> 58ef65e7
 }
 
 func (m *MapReduceJob) Execute(out chan *Row) {
@@ -222,7 +80,6 @@
 	// we'll have a fixed number of points with timestamps in buckets. Initialize those times and a slice to hold the associated values
 	var pointCountInResult int
 
-<<<<<<< HEAD
 	// if the user didn't specify a start time or a group by interval, we're returning a single point that describes the entire range
 	if m.TMin == 0 || m.interval == 0 || isRaw {
 		// they want a single aggregate point for the entire time range
@@ -254,87 +111,15 @@
 				Name: m.MeasurementName,
 				Tags: m.TagSet.Tags,
 				Err:  err,
-=======
-	// Initialize map of rows by encoded tagset.
-	rows := make(map[string]*Row)
-
-	var fieldIDs []uint8
-	isRaw := e.processors[0].IsRawQuery()
-	if isRaw {
-		fieldIDs, _ = e.tx.FieldIDs(e.stmt.Fields)
-	}
-
-	// Combine values from each processor.
-loop:
-	for {
-		// Retrieve values from processors and write them to the approprite
-		// row based on their tagset.
-		for i, p := range e.processors {
-			// Retrieve data from the processor.
-			m, ok := <-p.C()
-			if !ok {
-				break loop
 			}
 
-			// Set values on returned row.
-			for k, v := range m {
-				// Lookup row values and populate data.
-				row, values := e.createRowValuesIfNotExists(rows, e.processors[0].Name(), k.Timestamp, k.Values)
-				if isRaw {
-					vv := v.([]*rawQueryMapOutput)
-					vals := make([][]interface{}, len(vv))
-					for i, val := range vv {
-						vals[i] = e.tx.DecodeValues(fieldIDs, val.timestamp, val.data)
-					}
-					row.Values = vals
-				} else {
-					values[i+1] = v
-				}
->>>>>>> 58ef65e7
-			}
-
 			return
 		}
 	}
 
-<<<<<<< HEAD
 	if isRaw {
 		out <- m.processRawResults(resultValues)
 		return
-=======
-	// Mark the end of the output channel.
-	close(out)
-}
-
-// creates a new value set if one does not already exist for a given tagset + timestamp.
-func (e *Executor) createRowValuesIfNotExists(rows map[string]*Row, name string, timestamp int64, tagset string) (*Row, []interface{}) {
-	// TODO: Add "name" to lookup key.
-
-	// Find row by tagset.
-	var row *Row
-	if row = rows[tagset]; row == nil {
-		row = &Row{Name: name}
-
-		// Create tag map.
-		row.Tags = make(map[string]string)
-		for i, v := range UnmarshalStrings([]byte(tagset)) {
-			row.Tags[e.tags[i]] = v
-		}
-
-		// Create column names.
-		row.Columns = make([]string, 1, len(e.stmt.Fields)+1)
-		row.Columns[0] = "time"
-		for i, f := range e.stmt.Fields {
-			name := f.Name()
-			if name == "" {
-				name = fmt.Sprintf("col%d", i)
-			}
-			row.Columns = append(row.Columns, name)
-		}
-
-		// Save to lookup.
-		rows[tagset] = row
->>>>>>> 58ef65e7
 	}
 
 	// put together the row to return
@@ -344,30 +129,11 @@
 		columnNames[i+1] = a.Name
 	}
 
-<<<<<<< HEAD
 	row := &Row{
 		Name:    m.MeasurementName,
 		Tags:    m.TagSet.Tags,
 		Columns: columnNames,
 		Values:  resultValues,
-=======
-	return row, row.Values[len(row.Values)-1]
-}
-
-// Mapper represents an object for processing iterators.
-type Mapper struct {
-	fn       MapFunc  // map function
-	itr      Iterator // iterators
-	interval int64    // grouping interval
-}
-
-// NewMapper returns a new instance of Mapper with a given function and interval.
-func NewMapper(fn MapFunc, itr Iterator, interval time.Duration) *Mapper {
-	return &Mapper{
-		fn:       fn,
-		itr:      itr,
-		interval: interval.Nanoseconds(),
->>>>>>> 58ef65e7
 	}
 
 	// and we out
@@ -383,27 +149,6 @@
 			hasTime = true
 		}
 	}
-<<<<<<< HEAD
-=======
-	e.Emit(Key{tmin, itr.Tags()}, n)
-}
-
-// Processor represents an object for joining reducer output.
-type Processor interface {
-	Process()
-	Name() string
-	C() <-chan map[Key]interface{}
-	IsRawQuery() bool
-}
-
-// Reducer represents an object for processing mapper output.
-// Implements processor.
-type Reducer struct {
-	name       string
-	fn         ReduceFunc // reduce function
-	mappers    []*Mapper  // child mappersf
-	isRawQuery bool
->>>>>>> 58ef65e7
 
 	// time should always be in the list of names they get back
 	if !hasTime {
@@ -413,29 +158,11 @@
 	// if they've selected only a single value we have to handle things a little differently
 	singleValue := len(selectNames) == 2
 
-<<<<<<< HEAD
 	warn("0> ", selectNames)
 	row := &Row{
 		Name:    m.MeasurementName,
 		Tags:    m.TagSet.Tags,
 		Columns: selectNames,
-=======
-// Name returns the source name.
-func (r *Reducer) Name() string { return r.name }
-
-// Process processes the Reducer.
-func (r *Reducer) Process() { r.Reduce() }
-
-func (r *Reducer) IsRawQuery() bool {
-	return r.isRawQuery
-}
-
-// Reduce executes the reducer's function against all output from the mappers.
-func (r *Reducer) Reduce() *Emitter {
-	inputs := make([]<-chan map[Key]interface{}, len(r.mappers))
-	for i, m := range r.mappers {
-		inputs[i] = m.Map().C()
->>>>>>> 58ef65e7
 	}
 
 	// return an empty row if there are no results
@@ -474,125 +201,11 @@
 	warn("processAggregate0")
 	mapperOutputs := make([]interface{}, len(m.Mappers))
 
-<<<<<<< HEAD
 	warn("processAggregate1")
 	// intialize the mappers
 	for _, mm := range m.Mappers {
 		if err := mm.Begin(c, m.TMin); err != nil {
 			return err
-=======
-func (i *bufInput) peek() *Record {
-	rec := i.read()
-	i.unread(rec)
-	return rec
-}
-
-type Record struct {
-	Key   Key
-	Value interface{}
-}
-
-func mapToRecord(m map[Key]interface{}) *Record {
-	for k, v := range m {
-		return &Record{k, v}
-	}
-	return nil
-}
-
-// ReduceFunc represents a function used for reducing mapper output.
-type ReduceFunc func(Key, []interface{}, *Emitter)
-
-// ReduceSum computes the sum of values for each key.
-func ReduceSum(key Key, values []interface{}, e *Emitter) {
-	var n float64
-	for _, v := range values {
-		n += v.(float64)
-	}
-	e.Emit(key, n)
-}
-
-// MapMean computes the count and sum of values in an iterator to be combined by the reducer.
-func MapMean(itr Iterator, e *Emitter, tmin int64) {
-	out := &meanMapOutput{}
-
-	for k, _, v := itr.Next(); k != 0; k, _, v = itr.Next() {
-		out.Count++
-		out.Sum += v.(float64)
-	}
-	if out.Count > 0 {
-		e.Emit(Key{tmin, itr.Tags()}, out)
-	}
-}
-
-type meanMapOutput struct {
-	Count int
-	Sum   float64
-}
-
-// ReduceMean computes the mean of values for each key.
-func ReduceMean(key Key, values []interface{}, e *Emitter) {
-	out := &meanMapOutput{}
-	for _, v := range values {
-		val := v.(*meanMapOutput)
-		out.Count += val.Count
-		out.Sum += val.Sum
-	}
-	if out.Count > 0 {
-		e.Emit(key, out.Sum/float64(out.Count))
-	}
-}
-
-// MapMin collects the values to pass to the reducer
-func MapMin(itr Iterator, e *Emitter, tmin int64) {
-	var min float64
-	pointsYielded := false
-
-	for k, _, v := itr.Next(); k != 0; k, _, v = itr.Next() {
-		val := v.(float64)
-		// Initialize min
-		if !pointsYielded {
-			min = val
-			pointsYielded = true
-		}
-		min = math.Min(min, val)
-	}
-	if pointsYielded {
-		e.Emit(Key{tmin, itr.Tags()}, min)
-	}
-}
-
-// ReduceMin computes the min of value.
-func ReduceMin(key Key, values []interface{}, e *Emitter) {
-	var min float64
-	pointsYielded := false
-
-	for _, v := range values {
-		val := v.(float64)
-		// Initialize min
-		if !pointsYielded {
-			min = val
-			pointsYielded = true
-		}
-		m := math.Min(min, val)
-		min = m
-	}
-	if pointsYielded {
-		e.Emit(key, min)
-	}
-}
-
-// MapMax collects the values to pass to the reducer
-func MapMax(itr Iterator, e *Emitter, tmax int64) {
-	var max float64
-	pointsYielded := false
-
-	for k, _, v := itr.Next(); k != 0; k, _, v = itr.Next() {
-		val := v.(float64)
-		// Initialize max
-		if !pointsYielded {
-			max = val
-			pointsYielded = true
->>>>>>> 58ef65e7
 		}
 	}
 
@@ -688,7 +301,6 @@
 		return nil, err
 	}
 
-<<<<<<< HEAD
 	// TODO: hanldle queries that select from multiple measurements. This assumes that we're only selecting from a single one
 	jobs, err := tx.CreateMapReduceJobs(stmt, tags)
 	if err != nil {
@@ -698,58 +310,6 @@
 		j.interval = interval.Nanoseconds()
 		j.stmt = stmt
 	}
-=======
-func MapRawQuery(itr Iterator, e *Emitter, tmin int64) {
-	var values []interface{}
-
-	for k, d, _ := itr.Next(); k != 0; k, d, _ = itr.Next() {
-		values = append(values, &rawQueryMapOutput{k, d})
-		// Emit in batches.
-		// unbounded emission of data can lead to excessive memory use
-		// or other potential performance problems.
-		if len(values) == emitBatchSize {
-			e.Emit(Key{0, itr.Tags()}, values)
-			values = []interface{}{}
-		}
-	}
-	if len(values) > 0 {
-		e.Emit(Key{0, itr.Tags()}, values)
-	}
-}
-
-type rawQueryMapOutput struct {
-	timestamp int64
-	data      []byte
-}
-
-type rawQueryOutputs []*rawQueryMapOutput
-
-func (p rawQueryOutputs) Len() int { return len(p) }
-func (p rawQueryOutputs) Less(i, j int) bool {
-	return p[i].timestamp < p[j].timestamp
-}
-func (p rawQueryOutputs) Swap(i, j int) { p[i], p[j] = p[j], p[i] }
-
-func ReduceRawQuery(key Key, values []interface{}, e *Emitter) {
-	allValues := make([]*rawQueryMapOutput, 0)
-	for _, v := range values {
-		for _, v := range v.([]interface{}) {
-			allValues = append(allValues, v.(*rawQueryMapOutput))
-		}
-	}
-	sort.Sort(rawQueryOutputs(allValues))
-	e.Emit(Key{0, key.Values}, allValues)
-}
-
-// binaryExprEvaluator represents a processor for combining two processors.
-type binaryExprEvaluator struct {
-	executor *Executor // parent executor
-	lhs, rhs Processor // processors
-	op       Token     // operation
-
-	c chan map[Key]interface{}
-}
->>>>>>> 58ef65e7
 
 	return &Executor{tx: tx, stmt: stmt, jobs: jobs, interval: interval.Nanoseconds()}, nil
 }
@@ -763,7 +323,6 @@
 	interval int64            // the group by interval of the query in nanoseconds
 }
 
-<<<<<<< HEAD
 // Execute begins execution of the query and returns a channel to receive rows.
 func (e *Executor) Execute() (<-chan *Row, error) {
 	// Open transaction.
@@ -771,42 +330,6 @@
 		if err := j.Open(); err != nil {
 			e.close()
 			return nil, err
-=======
-// C returns the streaming data channel.
-func (e *binaryExprEvaluator) C() <-chan map[Key]interface{} { return e.c }
-
-// name returns the source name.
-func (e *binaryExprEvaluator) Name() string { return "" }
-
-func (e *binaryExprEvaluator) IsRawQuery() bool { return false }
-
-// run runs the processor loop to read subprocessor output and combine it.
-func (e *binaryExprEvaluator) run() {
-	for {
-		// Read LHS value.
-		lhs, ok := <-e.lhs.C()
-		if !ok {
-			break
-		}
-
-		// Read RHS value.
-		rhs, ok := <-e.rhs.C()
-		if !ok {
-			break
-		}
-
-		// Merge maps.
-		m := make(map[Key]interface{})
-		for k, v := range lhs {
-			m[k] = e.eval(v, rhs[k])
-		}
-		for k, v := range rhs {
-			// Skip value if already processed in lhs loop.
-			if _, ok := m[k]; ok {
-				continue
-			}
-			m[k] = e.eval(float64(0), v)
->>>>>>> 58ef65e7
 		}
 	}
 
@@ -833,50 +356,8 @@
 		j.Execute(out)
 	}
 
-<<<<<<< HEAD
 	// Mark the end of the output channel.
 	close(out)
-=======
-// stop stops the processor from sending values.
-func (p *literalProcessor) stop() { syncClose(p.done) }
-
-// name returns the source name.
-func (p *literalProcessor) Name() string { return "" }
-
-func (p *literalProcessor) IsRawQuery() bool { return false }
-
-// syncClose closes a "done" channel and waits for a response.
-func syncClose(done chan chan struct{}) {
-	ch := make(chan struct{}, 0)
-	done <- ch
-	<-ch
-}
-
-// Key represents a key returned by a Mapper or Reducer.
-type Key struct {
-	Timestamp int64
-	Values    string
-}
-
-type keySlice []Key
-
-func (p keySlice) Len() int { return len(p) }
-func (p keySlice) Less(i, j int) bool {
-	return p[i].Timestamp < p[j].Timestamp || p[i].Values < p[j].Values
-}
-func (p keySlice) Swap(i, j int) { p[i], p[j] = p[j], p[i] }
-
-// Emitter provides bufferred emit/flush of key/value pairs.
-type Emitter struct {
-	c chan map[Key]interface{}
-}
-
-// NewEmitter returns a new instance of Emitter with a buffer size of n.
-func NewEmitter(n int) *Emitter {
-	return &Emitter{
-		c: make(chan map[Key]interface{}, n),
-	}
->>>>>>> 58ef65e7
 }
 
 // Row represents a single row returned from the execution of a statement.
@@ -907,4 +388,23 @@
 	}
 	sort.Strings(a)
 	return a
-}+}
+
+// Rows represents a list of rows that can be sorted consistently by name/tag.
+type Rows []*Row
+
+func (p Rows) Len() int { return len(p) }
+
+func (p Rows) Less(i, j int) bool {
+	// Sort by name first.
+	if p[i].Name != p[j].Name {
+		return p[i].Name < p[j].Name
+	}
+
+	// Sort by tag set hash. Tags don't have a meaningful sort order so we
+	// just compute a hash and sort by that instead. This allows the tests
+	// to receive rows in a predictable order every time.
+	return p[i].tagsHash() < p[j].tagsHash()
+}
+
+func (p Rows) Swap(i, j int) { p[i], p[j] = p[j], p[i] }